--- conflicted
+++ resolved
@@ -1,12 +1,8 @@
 {% extends "base.html" %}
 {% block title %}{{ job.job_name }} - Детали задания{% endblock %}
-<<<<<<< HEAD
-
-=======
 {% block head %}
 <link href="{{ url_for('static', filename='css/job-details.css') }}" rel="stylesheet">
 {% endblock %}
->>>>>>> 1565a96e
 {% block content %}
 <div class="d-flex justify-content-between align-items-center mb-4">
     <div>
@@ -22,18 +18,13 @@
         </a>
         <button type="button"
                 class="btn btn-outline-danger"
-                onclick="JobDetails.confirmDelete({{ job.id }}, '{{ job.job_name }}')">
+                onclick="confirmDelete({{ job.id }}, '{{ job.job_name }}')">
             <i class="bi bi-trash me-1"></i>Удалить задание
         </button>
     </div>
 </div>
-<<<<<<< HEAD
-
-<div id="progress-card" class="card progress-card mb-4 d-none">
-=======
 <!-- Карточка прогресса (показывается только для активных заданий) -->
 <div id="progress-card" class="card progress-card mb-4" style="display: none;">
->>>>>>> 1565a96e
     <div class="card-header bg-transparent">
         <h5 class="mb-0">
             <span class="spinner-border spinner-border-sm spinner-custom me-2" id="progress-spinner"></span>
@@ -41,12 +32,13 @@
         </h5>
     </div>
     <div class="card-body">
+        <!-- Progress Bar -->
         <div class="mb-3">
             <div class="d-flex justify-content-between align-items-center mb-2">
                 <span class="fw-bold">Прогресс выполнения:</span>
                 <span id="progress-percentage" class="badge bg-primary">0%</span>
             </div>
-            <div class="progress job-progress-main">
+            <div class="progress" style="height: 20px;">
                 <div id="progress-bar"
                      class="progress-bar progress-bar-striped progress-bar-animated"
                      role="progressbar"
@@ -58,11 +50,7 @@
                 </div>
             </div>
         </div>
-<<<<<<< HEAD
-
-=======
         <!-- Status Information -->
->>>>>>> 1565a96e
         <div class="row">
             <div class="col-md-6">
                 <div class="mb-3">
@@ -90,23 +78,16 @@
                 </div>
             </div>
         </div>
-<<<<<<< HEAD
-
-=======
         <!-- Status Message -->
->>>>>>> 1565a96e
         <div class="alert alert-info mb-0" id="status-alert">
             <i class="bi bi-info-circle me-2"></i>
             <span id="progress-message">Инициализация краулера...</span>
         </div>
     </div>
 </div>
-<<<<<<< HEAD
-
-=======
 <!-- Job Information and Results -->
->>>>>>> 1565a96e
 <div class="row">
+    <!-- Job Details -->
     <div class="col-md-4">
         <div class="card stats-card">
             <div class="card-header">
@@ -148,17 +129,13 @@
                         <span class="text-muted ms-1">страниц собрано</span>
                     </div>
                 </div>
-<<<<<<< HEAD
-
-=======
                 <!-- Экспорт данных -->
->>>>>>> 1565a96e
                 <div class="mb-3">
                     <strong>Экспорт данных:</strong>
                     <div class="export-section mt-2">
                         {% if job.status == 'completed' and job.pages_crawled and job.pages_crawled > 0 %}
                         <div class="d-grid gap-2">
-                            <button type="button" class="btn btn-sm btn-outline-primary" onclick="JobDetails.previewExport()">
+                            <button type="button" class="btn btn-sm btn-outline-primary" onclick="previewExport()">
                                 <i class="bi bi-eye me-1"></i>Превью данных
                             </button>
                             <a href="{{ url_for('export_job_data', job_id=job.id) }}" class="btn btn-sm btn-success">
@@ -198,11 +175,7 @@
             </div>
         </div>
     </div>
-<<<<<<< HEAD
-
-=======
     <!-- Crawled Pages -->
->>>>>>> 1565a96e
     <div class="col-md-8">
         <div class="card">
             <div class="card-header">
@@ -307,11 +280,7 @@
         </div>
     </div>
 </div>
-<<<<<<< HEAD
-
-=======
 <!-- Модальное окно для превью экспорта -->
->>>>>>> 1565a96e
 <div class="modal fade" id="exportPreviewModal" tabindex="-1" aria-labelledby="exportPreviewModalLabel" aria-hidden="true">
     <div class="modal-dialog modal-xl">
         <div class="modal-content">
@@ -342,11 +311,7 @@
         </div>
     </div>
 </div>
-<<<<<<< HEAD
-
-=======
 <!-- Модальное окно подтверждения удаления -->
->>>>>>> 1565a96e
 <div class="modal fade" id="deleteConfirmModal" tabindex="-1" aria-labelledby="deleteConfirmModalLabel" aria-hidden="true">
     <div class="modal-dialog">
         <div class="modal-content">
@@ -369,7 +334,7 @@
                 <button type="button" class="btn btn-secondary" data-bs-dismiss="modal">
                     <i class="bi bi-x-circle me-1"></i>Отмена
                 </button>
-                <form id="deleteJobForm" method="POST" class="d-inline">
+                <form id="deleteJobForm" method="POST" style="display: inline;">
                     <button type="submit" class="btn btn-danger">
                         <i class="bi bi-trash me-1"></i>Удалить задание
                     </button>
@@ -380,9 +345,6 @@
 </div>
 {% endblock %}
 {% block scripts %}
-<<<<<<< HEAD
-<script src="{{ url_for('static', filename='js/job-details.js') }}"></script>
-=======
 <script src="{{ url_for('static', filename='js/job-tracker.js') }}"></script>
 <script>
 // Функции для экспорта данных
@@ -571,5 +533,4 @@
     });
 });
 </script>
->>>>>>> 1565a96e
 {% endblock %}